--- conflicted
+++ resolved
@@ -46,16 +46,13 @@
 from distribution.age_distribution import get_geography
 from chatbot_service import create_chatbot
 from utils import get_geoid
-<<<<<<< HEAD
 from trade_area_demographics import get_isochrone_response
-=======
 from unified_age_analysis import get_unified_age_analysis
 from unified_education_analysis import get_unified_education_analysis
 from unified_income_analysis import get_unified_income_analysis
 from unified_gender_analysis import get_unified_gender_analysis
 from unified_profession_analysis import get_unified_profession_analysis
 from unified_race_analysis import get_unified_race_analysis
->>>>>>> 665bd43b
 
 app = Flask(__name__)
 CORS(app)
@@ -757,21 +754,11 @@
         }), 500
 
 
-<<<<<<< HEAD
-@app.route('/storewise_demographics',methods=['POST'])
-def get_storewise_demographics():
-    try:
-        data = request.get_json()
-        
-        if not data or 'lat' not in data or 'lng' not in data:
-            return jsonify({
-                "error": "Missing required fields: lat, lng"
-=======
 @app.route('/unified_age_analysis', methods=['POST'])
 def unified_age_analysis():
     """
     Get unified age distribution analysis showing all related distributions for a given age range.
-    
+
     Expected JSON body:
     {
         "lat": float,
@@ -781,57 +768,36 @@
     """
     try:
         data = request.get_json()
-        
+
         required_fields = ['lat', 'lng', 'age_range']
         if not data or not all(field in data for field in required_fields):
             return jsonify({
                 "error": f"Missing required fields: {', '.join(required_fields)}"
->>>>>>> 665bd43b
-            }), 400
-            
-        lat = float(data['lat'])
-        lng = float(data['lng'])
-<<<<<<< HEAD
-
-        response = get_isochrone_response(lat=lat,lon=lng)
-        logger.info(f"Successfully fetched all distributions for {lat}, {lng}")
-        return jsonify(response)
-        
-    except ValueError as e:
-        logger.error(f"Invalid coordinates: {e}")
-        return jsonify({
-            "error": "Invalid coordinates provided"
-        }), 400
-        
-    except Exception as e:
-        logger.error(f"Error fetching distributions: {e}")
-        return jsonify({
-            "error": "Failed to fetch distribution data",
-            "details": str(e)
-        }), 5
-
-=======
+            }), 400
+
+        lat = float(data['lat'])
+        lng = float(data['lng'])
         age_range = data['age_range']
-        
+
         logger.info(f"Fetching unified age analysis for {lat}, {lng}, age range: {age_range}")
-        
+
         # Get unified analysis
         analysis_result = get_unified_age_analysis(lat, lng, age_range)
-        
+
         if not analysis_result:
             return jsonify({
                 "error": "Could not retrieve unified age analysis data"
             }), 500
-        
+
         logger.info(f"Successfully retrieved unified age analysis with {analysis_result['metadata']['successful_retrievals']} distributions")
         return jsonify(analysis_result)
-        
+
     except ValueError as e:
         logger.error(f"Invalid input: {e}")
         return jsonify({
             "error": "Invalid input provided"
         }), 400
-        
+
     except Exception as e:
         logger.error(f"Error fetching unified age analysis: {e}")
         return jsonify({
@@ -844,7 +810,7 @@
 def unified_education_analysis():
     """
     Get unified education distribution analysis showing all related distributions for a given education level.
-    
+
     Expected JSON body:
     {
         "lat": float,
@@ -854,36 +820,36 @@
     """
     try:
         data = request.get_json()
-        
+
         required_fields = ['lat', 'lng', 'education_level']
         if not data or not all(field in data for field in required_fields):
             return jsonify({
                 "error": f"Missing required fields: {', '.join(required_fields)}"
             }), 400
-            
+
         lat = float(data['lat'])
         lng = float(data['lng'])
         education_level = data['education_level']
-        
+
         logger.info(f"Fetching unified education analysis for {lat}, {lng}, education: {education_level}")
-        
+
         # Get unified analysis
         analysis_result = get_unified_education_analysis(lat, lng, education_level)
-        
+
         if not analysis_result:
             return jsonify({
                 "error": "Could not retrieve unified education analysis data"
             }), 500
-        
+
         logger.info(f"Successfully retrieved unified education analysis with {analysis_result['metadata']['successful_retrievals']} distributions")
         return jsonify(analysis_result)
-        
+
     except ValueError as e:
         logger.error(f"Invalid input: {e}")
         return jsonify({
             "error": "Invalid input provided"
         }), 400
-        
+
     except Exception as e:
         logger.error(f"Error fetching unified education analysis: {e}")
         return jsonify({
@@ -896,7 +862,7 @@
 def unified_income_analysis():
     """
     Get unified income distribution analysis showing all related distributions for a given income range.
-    
+
     Expected JSON body:
     {
         "lat": float,
@@ -906,36 +872,36 @@
     """
     try:
         data = request.get_json()
-        
+
         required_fields = ['lat', 'lng', 'income_range']
         if not data or not all(field in data for field in required_fields):
             return jsonify({
                 "error": f"Missing required fields: {', '.join(required_fields)}"
             }), 400
-            
+
         lat = float(data['lat'])
         lng = float(data['lng'])
         income_range = data['income_range']
-        
+
         logger.info(f"Fetching unified income analysis for {lat}, {lng}, income: {income_range}")
-        
+
         # Get unified analysis
         analysis_result = get_unified_income_analysis(lat, lng, income_range)
-        
+
         if not analysis_result:
             return jsonify({
                 "error": "Could not retrieve unified income analysis data"
             }), 500
-        
+
         logger.info(f"Successfully retrieved unified income analysis with {analysis_result['metadata']['successful_retrievals']} distributions")
         return jsonify(analysis_result)
-        
+
     except ValueError as e:
         logger.error(f"Invalid input: {e}")
         return jsonify({
             "error": "Invalid input provided"
         }), 400
-        
+
     except Exception as e:
         logger.error(f"Error fetching unified income analysis: {e}")
         return jsonify({
@@ -948,7 +914,7 @@
 def unified_gender_analysis():
     """
     Get unified gender distribution analysis showing all related distributions for a given gender.
-    
+
     Expected JSON body:
     {
         "lat": float,
@@ -958,36 +924,36 @@
     """
     try:
         data = request.get_json()
-        
+
         required_fields = ['lat', 'lng', 'gender']
         if not data or not all(field in data for field in required_fields):
             return jsonify({
                 "error": f"Missing required fields: {', '.join(required_fields)}"
             }), 400
-            
+
         lat = float(data['lat'])
         lng = float(data['lng'])
         gender = data['gender']
-        
+
         logger.info(f"Fetching unified gender analysis for {lat}, {lng}, gender: {gender}")
-        
+
         # Get unified analysis
         analysis_result = get_unified_gender_analysis(lat, lng, gender)
-        
+
         if not analysis_result:
             return jsonify({
                 "error": "Could not retrieve unified gender analysis data"
             }), 500
-        
+
         logger.info(f"Successfully retrieved unified gender analysis with {analysis_result['metadata']['successful_retrievals']} distributions")
         return jsonify(analysis_result)
-        
+
     except ValueError as e:
         logger.error(f"Invalid input: {e}")
         return jsonify({
             "error": "Invalid input provided"
         }), 400
-        
+
     except Exception as e:
         logger.error(f"Error fetching unified gender analysis: {e}")
         return jsonify({
@@ -1000,7 +966,7 @@
 def unified_profession_analysis():
     """
     Get unified profession distribution analysis showing all related distributions for a given profession.
-    
+
     Expected JSON body:
     {
         "lat": float,
@@ -1010,36 +976,36 @@
     """
     try:
         data = request.get_json()
-        
+
         required_fields = ['lat', 'lng', 'profession']
         if not data or not all(field in data for field in required_fields):
             return jsonify({
                 "error": f"Missing required fields: {', '.join(required_fields)}"
             }), 400
-            
+
         lat = float(data['lat'])
         lng = float(data['lng'])
         profession = data['profession']
-        
+
         logger.info(f"Fetching unified profession analysis for {lat}, {lng}, profession: {profession}")
-        
+
         # Get unified analysis
         analysis_result = get_unified_profession_analysis(lat, lng, profession)
-        
+
         if not analysis_result:
             return jsonify({
                 "error": "Could not retrieve unified profession analysis data"
             }), 500
-        
+
         logger.info(f"Successfully retrieved unified profession analysis with {analysis_result['metadata']['successful_retrievals']} distributions")
         return jsonify(analysis_result)
-        
+
     except ValueError as e:
         logger.error(f"Invalid input: {e}")
         return jsonify({
             "error": "Invalid input provided"
         }), 400
-        
+
     except Exception as e:
         logger.error(f"Error fetching unified profession analysis: {e}")
         return jsonify({
@@ -1052,7 +1018,7 @@
 def unified_race_analysis():
     """
     Get unified race distribution analysis showing all related distributions for a given race/ethnicity.
-    
+
     Expected JSON body:
     {
         "lat": float,
@@ -1062,43 +1028,74 @@
     """
     try:
         data = request.get_json()
-        
+
         required_fields = ['lat', 'lng', 'race']
         if not data or not all(field in data for field in required_fields):
             return jsonify({
                 "error": f"Missing required fields: {', '.join(required_fields)}"
             }), 400
-            
+
         lat = float(data['lat'])
         lng = float(data['lng'])
         race = data['race']
-        
+
         logger.info(f"Fetching unified race analysis for {lat}, {lng}, race: {race}")
-        
+
         # Get unified analysis
         analysis_result = get_unified_race_analysis(lat, lng, race)
-        
+
         if not analysis_result:
             return jsonify({
                 "error": "Could not retrieve unified race analysis data"
             }), 500
-        
+
         logger.info(f"Successfully retrieved unified race analysis with {analysis_result['metadata']['successful_retrievals']} distributions")
         return jsonify(analysis_result)
-        
+
     except ValueError as e:
         logger.error(f"Invalid input: {e}")
         return jsonify({
             "error": "Invalid input provided"
         }), 400
-        
+
     except Exception as e:
         logger.error(f"Error fetching unified race analysis: {e}")
         return jsonify({
             "error": "Failed to fetch unified race analysis data",
             "details": str(e)
         }), 500
->>>>>>> 665bd43b
+
+
+@app.route('/storewise_demographics',methods=['POST'])
+def get_storewise_demographics():
+    try:
+        data = request.get_json()
+
+        if not data or 'lat' not in data or 'lng' not in data:
+            return jsonify({
+                "error": "Missing required fields: lat, lng"
+            }), 400
+
+        lat = float(data['lat'])
+        lng = float(data['lng'])
+
+        response = get_isochrone_response(lat=lat,lon=lng)
+        logger.info(f"Successfully fetched all distributions for {lat}, {lng}")
+        return jsonify(response)
+
+    except ValueError as e:
+        logger.error(f"Invalid coordinates: {e}")
+        return jsonify({
+            "error": "Invalid coordinates provided"
+        }), 400
+
+    except Exception as e:
+        logger.error(f"Error fetching distributions: {e}")
+        return jsonify({
+            "error": "Failed to fetch distribution data",
+            "details": str(e)
+        }), 5
+
 
 
 @app.route('/health', methods=['GET'])
